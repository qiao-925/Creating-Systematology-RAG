{
  "version": "1.0",
  "tasks": {
    "qiao-925_Creating-Systematology_main_d3a953e1": {
      "task_key": "qiao-925/Creating-Systematology@main",
      "created_at": "2025-10-30T11:12:02.152302",
      "step_clone": {
        "status": "completed",
        "timestamp": "2025-10-30T11:12:03.739996",
        "commit_sha": "6ec586f2674c1b49d00c19230ee73f02a1b31abd",
        "repo_path": "D:\\git repo\\Creating-Systematology-RAG\\data\\github_repos\\qiao-925\\Creating-Systematology_main",
        "hash": "a7454390061d1ff168786f2dbca11fc0"
      },
      "step_parse": {
        "status": "completed",
        "timestamp": "2025-10-30T14:58:25.788634",
        "file_count": 1616,
        "parsed_data_path": "D:\\git repo\\Creating-Systematology-RAG\\data\\processed\\qiao-925_Creating-Systematology_main_d3a953e1\\documents.pkl",
        "hash": "56df5954452082dbf65bd9a884e85088"
      },
      "step_vectorize": {
        "status": "completed",
        "timestamp": "2025-10-30T16:40:59.774325",
        "vector_count": 15608,
        "collection_name": "user_55502f40",
        "hash": "efc218a3061cd0d8a26cb1fa62729c86"
      }
    },
    "octocat_Hello-World_master_7f6e1f6b": {
      "task_key": "octocat/Hello-World@master",
      "created_at": "2025-10-30T11:35:49.993211",
      "step_clone": {
        "status": "completed",
        "timestamp": "2025-10-30T11:35:56.635730",
        "commit_sha": "7fd1a60b01f91b314f59955a4e4d4e80d8edf11d",
        "repo_path": "D:\\git repo\\Creating-Systematology-RAG\\data\\github_repos\\octocat\\Hello-World_master",
        "hash": "9ddb15b59f805044c00a479cd1541e71"
      },
      "step_parse": {
        "status": "pending"
      },
      "step_vectorize": {
        "status": "pending"
      }
    },
    "qiao-925_Creating-Systematology_master_584d222c": {
      "task_key": "qiao-925/Creating-Systematology@master",
      "created_at": "2025-10-30T14:50:19.474973",
      "step_clone": {
        "status": "failed",
        "timestamp": "2025-10-30T14:52:45.940881",
        "error": "git clone 失败: Cloning into 'D:\\git repo\\Creating-Systematology-RAG\\data\\github_repos\\qiao-925\\Creating-Systematology_master'...\nfatal: Remote branch master not found in upstream origin\n"
      },
      "step_parse": {
        "status": "pending"
      },
      "step_vectorize": {
        "status": "pending"
      }
    },
    "qiao-925_Creating-Systematology-Test_main_13c0b480": {
      "task_key": "qiao-925/Creating-Systematology-Test@main",
<<<<<<< HEAD
      "created_at": "2025-10-31T11:17:09.898663",
      "step_clone": {
        "status": "completed",
        "timestamp": "2025-10-31T11:17:21.550373",
        "commit_sha": "7a960fccadb6e37539440a49e2fc8e1807ac2da7",
        "repo_path": "D:\\git repo\\Creating-Systematology-RAG\\data\\github_repos\\qiao-925\\Creating-Systematology-Test_main",
=======
      "created_at": "2025-10-31T15:18:40.875940",
      "step_clone": {
        "status": "completed",
        "timestamp": "2025-10-31T15:22:51.925457",
        "commit_sha": "7a960fccadb6e37539440a49e2fc8e1807ac2da7",
        "repo_path": "/home/qiao/Desktop/Git Repo/Creating-Systematology-RAG/data/github_repos/qiao-925/Creating-Systematology-Test_main",
>>>>>>> 21218ccd
        "hash": "36b24746e04c5dc01f9abd795e4b5d1f"
      },
      "step_parse": {
        "status": "pending"
      },
      "step_vectorize": {
        "status": "completed",
<<<<<<< HEAD
        "timestamp": "2025-10-31T11:23:14.859231",
=======
        "timestamp": "2025-10-31T16:14:16.877964",
>>>>>>> 21218ccd
        "vector_count": 198,
        "collection_name": "user_55502f40",
        "hash": "4ecc434c5ed8fe12f464f7ed0ffee5c2"
      }
    }
  }
}<|MERGE_RESOLUTION|>--- conflicted
+++ resolved
@@ -60,21 +60,12 @@
     },
     "qiao-925_Creating-Systematology-Test_main_13c0b480": {
       "task_key": "qiao-925/Creating-Systematology-Test@main",
-<<<<<<< HEAD
-      "created_at": "2025-10-31T11:17:09.898663",
-      "step_clone": {
-        "status": "completed",
-        "timestamp": "2025-10-31T11:17:21.550373",
-        "commit_sha": "7a960fccadb6e37539440a49e2fc8e1807ac2da7",
-        "repo_path": "D:\\git repo\\Creating-Systematology-RAG\\data\\github_repos\\qiao-925\\Creating-Systematology-Test_main",
-=======
       "created_at": "2025-10-31T15:18:40.875940",
       "step_clone": {
         "status": "completed",
         "timestamp": "2025-10-31T15:22:51.925457",
         "commit_sha": "7a960fccadb6e37539440a49e2fc8e1807ac2da7",
         "repo_path": "/home/qiao/Desktop/Git Repo/Creating-Systematology-RAG/data/github_repos/qiao-925/Creating-Systematology-Test_main",
->>>>>>> 21218ccd
         "hash": "36b24746e04c5dc01f9abd795e4b5d1f"
       },
       "step_parse": {
@@ -82,11 +73,7 @@
       },
       "step_vectorize": {
         "status": "completed",
-<<<<<<< HEAD
-        "timestamp": "2025-10-31T11:23:14.859231",
-=======
         "timestamp": "2025-10-31T16:14:16.877964",
->>>>>>> 21218ccd
         "vector_count": 198,
         "collection_name": "user_55502f40",
         "hash": "4ecc434c5ed8fe12f464f7ed0ffee5c2"
