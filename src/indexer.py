--- conflicted
+++ resolved
@@ -1298,77 +1298,15 @@
                     self.chroma_collection = existing_collection
                     print(f"✅ Collection为空，可以使用: {self.collection_name}")
                     logger.info(f"Collection为空，直接使用: {self.collection_name}")
-                # 如果collection有数据但无法获取维度，尝试更安全的方法
+                # 如果collection有数据但无法获取维度，采用保守策略：删除并重建
                 elif collection_dim is None:
-                    logger.warning(f"⚠️  Collection有数据但无法检测维度: {self.collection_name}")
-                    print(f"⚠️  Collection有数据（{collection_count}个向量）但无法检测维度")
+                    print(f"⚠️  Collection有数据但无法检测维度，采用保守策略删除并重建")
                     print(f"   当前模型维度: {model_dim}")
+                    print(f"🔄 自动删除旧collection并重新创建...")
                     
-                    # 尝试多种方法获取维度（增加重试）
-                    retry_dim = None
-                    retry_methods = []
+                    self.chroma_client.delete_collection(name=self.collection_name)
+                    logger.warning(f"因无法检测维度，已删除collection: {self.collection_name} (模型维度: {model_dim})")
                     
-<<<<<<< HEAD
-                    # 方法1: 尝试查询更多样本
-                    try:
-                        larger_sample = existing_collection.peek(limit=min(10, collection_count))
-                        if larger_sample and 'embeddings' in larger_sample and larger_sample['embeddings']:
-                            for emb in larger_sample['embeddings']:
-                                if emb and len(emb) > 0:
-                                    retry_dim = len(emb)
-                                    retry_methods.append("查询多个样本")
-                                    break
-                    except Exception as e:
-                        logger.debug(f"查询多个样本失败: {e}")
-                    
-                    # 方法2: 尝试查询第一条数据
-                    if retry_dim is None:
-                        try:
-                            first_result = existing_collection.get(limit=1)
-                            if first_result and 'embeddings' in first_result and first_result['embeddings']:
-                                if first_result['embeddings'] and len(first_result['embeddings']) > 0:
-                                    retry_dim = len(first_result['embeddings'][0])
-                                    retry_methods.append("查询第一条数据")
-                        except Exception as e:
-                            logger.debug(f"查询第一条数据失败: {e}")
-                    
-                    # 如果重试后仍无法获取维度，采用保守策略：先警告，不删除
-                    if retry_dim is None:
-                        logger.error(
-                            f"❌ 无法检测collection维度，但collection有{collection_count}个向量。"
-                            f"为保护数据，不删除collection，直接使用现有collection。"
-                            f"如果后续出现维度错误，请手动处理。"
-                        )
-                        print(f"⚠️  警告: 无法检测维度，但collection有数据")
-                        print(f"   为保护数据，保留现有collection")
-                        print(f"   如果后续出现维度错误，请检查模型配置或手动重建索引")
-                        # 不删除，直接使用现有collection
-                        self.chroma_collection = existing_collection
-                    elif retry_dim == model_dim:
-                        # 重试后维度匹配，使用现有collection
-                        logger.info(f"✅ 重试后检测到维度匹配: {retry_dim} (方法: {', '.join(retry_methods)})")
-                        print(f"✅ 重试后检测到维度匹配: {retry_dim}维")
-                        self.chroma_collection = existing_collection
-                    else:
-                        # 重试后维度不匹配，才删除重建
-                        logger.warning(
-                            f"⚠️  重试后检测到维度不匹配: collection={retry_dim}, model={model_dim}。"
-                            f"删除并重建collection"
-                        )
-                        print(f"⚠️  重试后检测到维度不匹配: {retry_dim} != {model_dim}")
-                        print(f"🔄 删除旧collection并重新创建...")
-                        
-                        self.chroma_client.delete_collection(name=self.collection_name)
-                        logger.warning(f"因维度不匹配，已删除collection: {self.collection_name} (维度: {retry_dim} -> {model_dim})")
-                        
-                        # 重新创建collection
-                        self.chroma_collection = self.chroma_client.get_or_create_collection(
-                            name=self.collection_name
-                        )
-                        print(f"✅ 已重新创建collection: {self.collection_name}")
-                # 如果维度不匹配，删除并重建
-                elif model_dim != collection_dim:
-=======
                     # 重新创建collection
                     self.chroma_collection = self.chroma_client.get_or_create_collection(
                         name=self.collection_name
@@ -1378,7 +1316,6 @@
                     print(f"   💡 请重新导入数据以恢复索引功能")
                 # 如果维度不匹配，删除并重建（确保都是整数后再比较，避免numpy数组比较问题）
                 elif int(model_dim) != int(collection_dim):
->>>>>>> 21218ccd
                     print(f"⚠️  检测到embedding维度不匹配:")
                     print(f"   Collection维度: {collection_dim}")
                     print(f"   当前模型维度: {model_dim}")
@@ -1414,57 +1351,29 @@
                     raise
                     
         except Exception as e:
-            # 如果检测过程出错，先尝试检查collection是否存在且有数据
+            # 如果检测过程出错，尝试删除旧collection并重建（保守策略）
             logger.error(f"维度检测过程出错: {e}")
+            logger.info("采用保守策略：删除旧collection并重建")
             
             try:
-                # 先尝试获取collection（不删除）
+                # 尝试删除旧collection（如果存在）
                 try:
-                    existing_collection = self.chroma_client.get_collection(name=self.collection_name)
-                    collection_count = existing_collection.count()
-                    
-                    if collection_count > 0:
-                        # collection有数据，保护数据，不删除
-                        logger.warning(
-                            f"⚠️  维度检测失败，但collection '{self.collection_name}' 有{collection_count}个向量。"
-                            f"为保护数据，不删除collection，直接使用现有collection。"
-                            f"如果后续出现维度错误，请手动处理。"
-                        )
-                        print(f"⚠️  警告: 维度检测失败，但collection有{collection_count}个向量")
-                        print(f"   为保护数据，保留现有collection")
-                        print(f"   如果后续出现维度错误，请检查模型配置或手动重建索引")
-                        print(f"   错误详情: {e}")
-                        self.chroma_collection = existing_collection
-                        return
-                    else:
-                        # collection为空，可以安全删除重建
-                        logger.info(f"Collection为空，可以安全删除重建")
-                        self.chroma_client.delete_collection(name=self.collection_name)
-                except Exception as get_error:
-                    # 获取collection失败，可能是collection不存在
-                    if "does not exist" in str(get_error) or "not found" in str(get_error).lower():
-                        logger.info(f"Collection不存在，创建新collection")
-                    else:
-                        # 其他错误，记录但不删除
-                        logger.error(f"获取collection时出错: {get_error}")
-                        logger.warning("为安全起见，不删除collection，尝试创建新collection")
+                    self.chroma_client.delete_collection(name=self.collection_name)
+                    logger.info(f"已删除可能不兼容的collection: {self.collection_name}")
+                    print(f"🔄 已删除可能不兼容的collection: {self.collection_name}")
+                except:
+                    # 如果删除失败（collection不存在），继续创建新collection
+                    pass
                 
-                # 创建新collection（如果collection不存在或为空）
+                # 创建新collection
                 self.chroma_collection = self.chroma_client.get_or_create_collection(
                     name=self.collection_name
                 )
-                print(f"✅ 已创建/获取collection: {self.collection_name}")
-                logger.info(f"已创建/获取collection: {self.collection_name}")
-                
+                print(f"✅ 已重新创建collection: {self.collection_name}")
+                logger.info(f"已重新创建collection: {self.collection_name}")
             except Exception as fallback_error:
-                logger.error(f"回退处理也失败: {fallback_error}")
-                # 最后尝试：如果collection存在，直接使用（不删除）
-                try:
-                    self.chroma_collection = self.chroma_client.get_collection(name=self.collection_name)
-                    logger.warning(f"使用现有collection: {self.collection_name}（可能存在维度不匹配风险）")
-                    print(f"⚠️  使用现有collection（可能存在维度不匹配风险）")
-                except:
-                    raise fallback_error
+                logger.error(f"回退创建collection也失败: {fallback_error}")
+                raise
     
     def clear_index(self):
         """清空索引"""
